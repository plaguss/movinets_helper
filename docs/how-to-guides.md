## How to create a dataset.

It is assumed the videos are in mp4 format, but should be similar for other formats.

Assuming the videos/clips are stored with the following layout:

```
clips/
    label_a/
        label_a_1.mp4
        label_a_2.mp4
        ...
    label_b/
        label_b_1.mp4
        label_b_2.mp4
        ...
    ...
```

Keep the labels in a .txt.

```
label_a
label_b
...
```

Grab the paths to the videos and extract the labels:

```Python
import glob
from pathlib import Path
from movinets_helper.utils import get_labels

glob_videos = glob.glob(str(Path(clips_path) / "**/*.mp4"))
video_paths = [Path(p) for p in glob_videos]
labels = get_labels(video_paths)
```

Create a dataset with the paths, labels and classes: 

```python
import pandas as pd
from movinets_helper.utils import create_class_map

class_map = create_class_map("labels.txt")

dataset_df = pd.DataFrame({"labels": labels, "files": glob_videos})
dataset_df["classes"] = dataset_df["labels"].map(class_map)
```

Split the dataset in train and test prior to the TFRecords generation.

```python
from movinets_helper.utils import split_train_test

train_dataset_df, test_dataset_df = split_train_test(dataset_df, train_size=0.8)
```

We are ready to generate the dataset.

*For the number of videos to store per record, see [tfrecord guide](https://www.tensorflow.org/tutorials/load_data/tfrecord).*

*Regarding the number of frames and the resolution, it will be user dependent.*

```py
import movinets_helper.writer as wr

wr.convert_mp4_to_tfrecord(
    train_dataset_df[["classes", "files"]],
    "path-for-training",
    n_videos_in_record: int = 25,
    n_frames_per_video: int = 10,
    resolution: int = 224,
)

wr.convert_mp4_to_tfrecord(
    test_dataset_df[["classes", "files"]],
    "path-for-testing",
    n_videos_in_record: int = 25,
    n_frames_per_video: int = 10,
    resolution: int = 224,
)

```

*Note*: To create a dataset of approximately 540 videos,
with shapes (10, 224, 224, 3), took close to 4 minutes.

Keep in mind, the result files will be compressed with gzip,
but will take up a lot of space.

## How to ingest a dataset.

Access to the dataset generated.

```python
from pathlib import Path
from movinets_helper.reader import get_dataset, format_features

dataset_dir = "path-to-files"
train_dataset_dir = dataset_dir / "train"
test_dataset_dir = dataset_dir / "test"

ds_train = get_dataset(list(Path(train_dataset_dir).iterdir()))
ds_test = get_dataset(list(Path(test_dataset_dir).iterdir()))
```

To make it usable for the model selected, the inputs
must be formatted appropriately and batched.

```python
batch_size = 8  # From the tutorial

ds_train = ds_train.map(
    format_features,
    num_parallel_calls=tf.data.AUTOTUNE
).batch(batch_size)
ds_train = ds_train.repeat()
ds_train = ds_train.prefetch(2)

ds_test = ds_test.map(
    format_features,
    num_parallel_calls=tf.data.AUTOTUNE,
    deterministic=True
).batch(batch_size)
ds_test = ds_test.repeat()
ds_test = ds_test.prefetch(2)
```

The function `format_features` is by default set to the resolution of `a0` model, it may be updated in the following way,
and according to your number of classes:

```python
from functools import partial
format_features_a2 = partial(format_features, resolution=224, num_classes=9)
```

## Fine-Tuning Movinet A2 Base

This package has been used to fine-tune the model on google colab and the version dependencies are adapted for this case.

The `movinet_tutorial.ipynb` uses tensorflow versions
2.9 and higher, and the correct movinet model versions are defined there, but there may be some error when calling `fit` to train the model. In that case, take a look at this [issue](https://github.com/tensorflow/models/issues/10590)

First load the pretrained weights of the chosen model

```bash
!wget https://storage.googleapis.com/tf_model_garden/vision/movinet/movinet_a0_base.tar.gz -O movinet_a0_base.tar.gz -q

!tar -xvf movinet_a0_base.tar.gz
```

Get the parameters expected for the model. Read the docs for more info on this.

```python
import movinet_helper.modelling as model
<<<<<<< HEAD
cfg = model.ConfigMovinetA2Base()
```

KEEP ON THIS POINT

## Load the saved model

Once the model has been fine tuned, it can be loaded to return predictions.


```python
from movinet_helper.utils import load_model
model = load_model("<path_to_model>")
```
=======
cfg = model.ConfigMovinetA2Base(epochs=EPOCHS)
```

Where EPOCHS corresponds to the number of epochs sent to `.fit`.

Assuming you have the info of the dataset in a csv of the following form, compute the train and test steps for the model with the following code snipet. Otherwise, just estimate the length of the training and test datasets to be used:

```python
from movinets_helper.utils import get_number_of_steps
import pandas as pd

train_dataset_df = pd.read_csv(<your_dir> / "train_dataset_df.csv")
test_dataset_df = pd.read_csv(<your_dir> / "test_dataset_df.csv")

train_steps, total_train_steps = get_number_of_steps(len(train_dataset_df), batch_size, epochs=config.epochs)
test_steps, _ = get_number_of_steps(len(test_dataset_df), batch_size, epochs=config.epochs)
```

To get the hyperparameters, the following function loads all of them (there is no info regarding the number of training total number of training steps, so this parameter must be given by the anyway):

```python
params = modeling.default_hyperparams(total_train_steps)
```

Get your model and compile it with the parameters loaded:

```python
model = modeling.make_model(NUM_CLASSES, config)

model.compile(loss=params["loss_function"], optimizer=params["optimizer"], metrics=params["metrics"])
```

*There is a bug with the callbacks, which may be obtained from the `default_hyperparams`, but currently they must be loaded separated. These should be tailored to your needs.*

```python
checkpoint_filepath = str(<your_dir> / "movinet_a2_base_checkpoints")
model_checkpoint_callback = tf.keras.callbacks.ModelCheckpoint(
    filepath=checkpoint_filepath,
    save_weights_only=True,
    monitor='val_top_1',
    mode='max',
    save_best_only=True
)
callbacks = [
    tf.keras.callbacks.TensorBoard(),
    model_checkpoint_callback
]
```

Call fit on the model and hope for your data to be kind :)

```python
results = model.fit(
    ds_train,
    validation_data=ds_test,
    epochs=config.epochs,
    steps_per_epoch=train_steps,
    validation_steps=test_steps,
    callbacks=callbacks,
    validation_freq=1,
    verbose=1
)
model.save(str(<your_dir> / "movinet_base_a0_fine_tuned"))
```

#### Loading your trained model

Event though the model would be saved as a `SavedModel`, there are some bugs to load the model directly using the api [model.load](https://www.tensorflow.org/api_docs/python/tf/saved_model/load), but the following piece (which can be found in the tutorial) does the job:

```python
model_path = "<Path_to_your_SavedModel>"
keras_layer = hub.KerasLayer(model_path)
inputs = tf.keras.layers.Input(
  shape=[None, None, None, 3],
  dtype=tf.float32
)
inputs = dict(image=inputs)
outputs = keras_layer(inputs)

model = tf.keras.Model(inputs, outputs)
model.build([1, 1, 1, 1, 3])
```

Your model is ready to be tested!
>>>>>>> eed73b29
<|MERGE_RESOLUTION|>--- conflicted
+++ resolved
@@ -155,22 +155,6 @@
 
 ```python
 import movinet_helper.modelling as model
-<<<<<<< HEAD
-cfg = model.ConfigMovinetA2Base()
-```
-
-KEEP ON THIS POINT
-
-## Load the saved model
-
-Once the model has been fine tuned, it can be loaded to return predictions.
-
-
-```python
-from movinet_helper.utils import load_model
-model = load_model("<path_to_model>")
-```
-=======
 cfg = model.ConfigMovinetA2Base(epochs=EPOCHS)
 ```
 
@@ -238,21 +222,11 @@
 
 #### Loading your trained model
 
-Event though the model would be saved as a `SavedModel`, there are some bugs to load the model directly using the api [model.load](https://www.tensorflow.org/api_docs/python/tf/saved_model/load), but the following piece (which can be found in the tutorial) does the job:
-
-```python
-model_path = "<Path_to_your_SavedModel>"
-keras_layer = hub.KerasLayer(model_path)
-inputs = tf.keras.layers.Input(
-  shape=[None, None, None, 3],
-  dtype=tf.float32
-)
-inputs = dict(image=inputs)
-outputs = keras_layer(inputs)
-
-model = tf.keras.Model(inputs, outputs)
-model.build([1, 1, 1, 1, 3])
-```
-
-Your model is ready to be tested!
->>>>>>> eed73b29
+Once the model has been fine tuned, it can be loaded to return predictions. Even though the model would be saved as a `SavedModel`, there are some bugs to load the model directly using the api [model.load](https://www.tensorflow.org/api_docs/python/tf/saved_model/load), but the following piece (which can be found in the tutorial) does the job:
+
+
+```python
+from movinet_helper.utils import load_model
+model = load_model("<path_to_model>")
+```
+Your model is ready to be tested!